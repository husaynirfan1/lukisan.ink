--- conflicted
+++ resolved
@@ -173,10 +173,6 @@
     }
   };
 
-<<<<<<< HEAD
-=======
-
->>>>>>> 4e6d2033
   const handleRetry = (e: React.MouseEvent) => {
     e.stopPropagation();
     onRetry(video.id);
@@ -279,11 +275,6 @@
           </div>
         )}
 
-<<<<<<< HEAD
-        {/* Status badges */}
-=======
-        {/* Status badges - REMOVED STORAGE PATH BADGE TO FIX BLINKING ICON */}
->>>>>>> 4e6d2033
         {video.integrity_verified === false && (
           <div className="absolute top-2 left-2">
             <div className="flex items-center space-x-1 px-2 py-1 bg-orange-100 text-orange-700 rounded-full text-xs">
@@ -320,7 +311,6 @@
             </motion.button>
           )}
           
-<<<<<<< HEAD
           <motion.button
             whileHover={{ scale: 1.1 }}
             whileTap={{ scale: 0.9 }}
@@ -335,22 +325,7 @@
               <Trash2 className="h-4 w-4" />
             )}
           </motion.button>
-=======
-         <motion.button
-    whileHover={{ scale: 1.1 }}
-    whileTap={{ scale: 0.9 }}
-    onClick={() => onDelete(video.id)}
-    disabled={isDeleting}
-    className="p-2 bg-red-600 text-white rounded-full hover:bg-red-700 transition-colors shadow-lg disabled:opacity-50"
-    title="Delete video"
-  >
-    {isDeleting ? (
-      <Loader2 className="h-4 w-4 animate-spin" />
-    ) : (
-      <Trash2 className="h-4 w-4" />
-    )}
-  </motion.button>
->>>>>>> 4e6d2033
+
         </div>
       </div>
       
@@ -400,11 +375,8 @@
             )}
             
             <button 
-<<<<<<< HEAD
-              onClick={() => onDelete(video.id)}
-=======
               onClick={() => onDelete(video.id)} // FIX HERE
->>>>>>> 4e6d2033
+
               disabled={isDeleting}
               className="p-2 text-gray-500 hover:text-red-600 rounded-full hover:bg-gray-100 transition-colors disabled:opacity-50"
               title="Delete video"
@@ -523,13 +495,9 @@
     }
   };
 
-<<<<<<< HEAD
-  // Handle delete - MODIFIED TO USE TOAST AND OPTIMISTIC UI UPDATES
- const handleDelete = async (videoId: string) => {
-=======
+
   // Handle delete 
   const handleDelete = async (videoId: string) => {
->>>>>>> 4e6d2033
   if (!user) return;
 
   const videoToDelete = videos.find(v => v.id === videoId);
@@ -575,11 +543,6 @@
     });
   }
 };
-
-<<<<<<< HEAD
-=======
-
->>>>>>> 4e6d2033
 
   // Handle retry
   const handleRetry = async (videoId: string) => {
@@ -882,11 +845,7 @@
                     )}
                     
                     <button
-<<<<<<< HEAD
                       onClick={() => onDelete(video.id)}
-=======
-                      onClick={() => onDelete(video.id)} // FIX HERE
->>>>>>> 4e6d2033
                       disabled={deletingVideos.has(video.id)}
                       className="flex items-center space-x-1 px-3 py-1.5 bg-red-600 text-white rounded-lg hover:bg-red-700 transition-colors text-sm disabled:opacity-50"
                     >
