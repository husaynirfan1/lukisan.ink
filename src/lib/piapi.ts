--- conflicted
+++ resolved
@@ -1,4 +1,4 @@
-<<<<<<< HEAD
+
 // === piapi.ts ===
 
 // The model is a constant as it's always the same.
@@ -145,7 +145,7 @@
         progress: data.progress || 0,
         error: data.error,
     };
-=======
+
 const PIAPI_BASE_URL = 'https://api.piapi.ai';
 
 const PIAPI_API_KEY = import.meta.env.VITE_PIAPI_API_KEY;
@@ -746,5 +746,4 @@
 
   return { valid: true };
 
->>>>>>> 137a2eda
 };