import { supabase } from './supabase';
import { videoProcessingService } from './videoProcessingService';
import toast from 'react-hot-toast';

export interface VideoRecord {
  id: string;
  user_id: string;
  video_id: string; // PiAPI task ID
  video_type: string;
  message: string;
  video_url: string | null;
  thumbnail_url?: string;
  storage_path?: string;
  status: 'pending' | 'processing' | 'downloading' | 'storing' | 'completed' | 'failed';
  progress: number;
  file_size?: number;
  error_message?: string;
  created_at: string;
  updated_at: string;
}

export interface VideoFilter {
  status?: string[];
  type?: string;
  search?: string;
  sortBy?: 'created_at' | 'updated_at' | 'status';
  sortOrder?: 'asc' | 'desc';
}

export interface VideoStats {
  total: number;
  completed: number;
  processing: number;
  failed: number;
  totalSize: number;
}

/**
 * Service for managing video library data
 */
class VideoLibraryService {
  private static instance: VideoLibraryService;
  private realtimeSubscription: any = null;
  private subscribers: Map<string, (videos: VideoRecord[]) => void> = new Map();
  private cachedVideos: VideoRecord[] = [];
  private lastFetchTime: number = 0;
  private isFetching: boolean = false;

  private constructor() {}

  public static getInstance(): VideoLibraryService {
    if (!VideoLibraryService.instance) {
      VideoLibraryService.instance = new VideoLibraryService();
    }
    return VideoLibraryService.instance;
  }

  /**
   * Initialize the service and set up realtime subscription
   */
  public async initialize(userId: string): Promise<void> {
    // Set up realtime subscription
    this.setupRealtimeSubscription(userId);
    
    // Fetch initial data
    await this.fetchVideos(userId);
    
    // Start monitoring any processing videos
    this.startMonitoringProcessingVideos(userId);
  }

  /**
   * Set up realtime subscription for video updates
   */
  private setupRealtimeSubscription(userId: string): void {
    // Clean up existing subscription if any
    if (this.realtimeSubscription) {
      supabase.removeChannel(this.realtimeSubscription);
    }
    
    // Create new subscription
    this.realtimeSubscription = supabase.channel('video-library-changes')
      .on(
        'postgres_changes',
        { 
          event: '*', 
          schema: 'public', 
          table: 'video_generations',
          filter: `user_id=eq.${userId}`
        },
        (payload) => {
          console.log('[VideoLibrary] Realtime update received:', payload);
          this.handleRealtimeUpdate(payload);
        }
      )
      .subscribe((status) => {
        console.log('[VideoLibrary] Subscription status:', status);
      });
  }

  /**
   * Handle realtime updates from Supabase
   */
  private handleRealtimeUpdate(payload: any): void {
    const { eventType, new: newRecord, old: oldRecord } = payload;
    
    // Update cached videos based on the event type
    if (eventType === 'INSERT') {
      this.cachedVideos = [newRecord, ...this.cachedVideos];
    } else if (eventType === 'UPDATE') {
      this.cachedVideos = this.cachedVideos.map(video => 
        video.id === newRecord.id ? { ...video, ...newRecord } : video
      );
    } else if (eventType === 'DELETE') {
      this.cachedVideos = this.cachedVideos.filter(video => video.id !== oldRecord.id);
    }
    
    // Notify subscribers
    this.notifySubscribers();
  }

  /**
   * Fetch videos from the database
   */
  public async fetchVideos(userId: string, force: boolean = false): Promise<VideoRecord[]> {
    // Prevent concurrent fetches
    if (this.isFetching) {
      return this.cachedVideos;
    }
    
    // Use cache if available and not forced
    const now = Date.now();
    if (!force && this.cachedVideos.length > 0 && now - this.lastFetchTime < 30000) {
      return this.cachedVideos;
    }
    
    this.isFetching = true;
    
    try {
      const { data, error } = await supabase
        .from('video_generations')
        .select('*')
        .eq('user_id', userId)
        .order('created_at', { ascending: false });
      
      if (error) {
        throw error;
      }
      
      this.cachedVideos = data || [];
      this.lastFetchTime = now;
      
      // Notify subscribers
      this.notifySubscribers();
      
      return this.cachedVideos;
    } catch (error) {
      console.error('[VideoLibrary] Error fetching videos:', error);
      throw error;
    } finally {
      this.isFetching = false;
    }
  }

  /**
   * Get videos with filtering and sorting
   */
  public getVideos(filters?: VideoFilter): VideoRecord[] {
    let filteredVideos = [...this.cachedVideos];
    
    // Apply filters
    if (filters) {
      if (filters.status && filters.status.length > 0) {
        filteredVideos = filteredVideos.filter(video => 
          filters.status!.includes(video.status)
        );
      }
      
      if (filters.type) {
        filteredVideos = filteredVideos.filter(video => 
          video.video_type === filters.type
        );
      }
      
      if (filters.search) {
        const searchLower = filters.search.toLowerCase();
        filteredVideos = filteredVideos.filter(video => 
          video.message.toLowerCase().includes(searchLower) ||
          video.video_type.toLowerCase().includes(searchLower)
        );
      }
      
      // Apply sorting
      if (filters.sortBy) {
        filteredVideos.sort((a, b) => {
          const aValue = a[filters.sortBy!];
          const bValue = b[filters.sortBy!];
          
          if (filters.sortOrder === 'asc') {
            return aValue > bValue ? 1 : -1;
          } else {
            return aValue < bValue ? 1 : -1;
          }
        });
      }
    }
    
    return filteredVideos;
  }

  /**
   * Get video statistics
   */
  public getVideoStats(): VideoStats {
    const total = this.cachedVideos.length;
    const completed = this.cachedVideos.filter(v => v.status === 'completed').length;
    const processing = this.cachedVideos.filter(v => 
      ['pending', 'processing', 'downloading', 'storing'].includes(v.status)
    ).length;
    const failed = this.cachedVideos.filter(v => v.status === 'failed').length;
    
    const totalSize = this.cachedVideos.reduce((sum, video) => 
      sum + (video.file_size || 0), 0
    );
    
    return {
      total,
      completed,
      processing,
      failed,
      totalSize
    };
  }

  /**
   * Delete a video
   */
<<<<<<< HEAD
  public async deleteVideo(videoId: string): Promise<void> {
    try {
      // Get the video first to check if it has a storage path
      const { data: video, error: fetchError } = await supabase
        .from('video_generations')
        .select('id')
        .eq('id', videoId)
        .single();
      
      if (fetchError) {
        throw fetchError;
      }
      
      // If the video has a storage path, delete the file from storage
      if (video?.storage_path) {
        const { error: storageError } = await supabase.storage
          .from('generated-videos')
          .remove([video.storage_path]);
        
        if (storageError) {
          console.warn('[VideoLibrary] Failed to delete from storage:', storageError);
          // Continue with database deletion even if storage deletion fails
        }
=======
 public async deleteVideo(videoId: string): Promise<void> {
  try {
    // 1. Invoke the 'delete-video-and-data' Edge Function.
    // We pass the video's database ID in the body, as expected by the function.
    const { data: functionResponse, error: functionError } = await supabase.functions.invoke(
      'delete-video-and-data',
      {
        body: { video_db_id: videoId },
>>>>>>> 4e6d2033
      }
    );

    // 2. Handle any errors from the function invocation itself (e.g., network issues)
    if (functionError) {
      throw functionError;
    }

    // 3. The Edge Function might return a specific error message in its response.
    // We check for this and throw an error to be caught by the UI.
    const responseData = functionResponse as { success: boolean; error?: string; message?: string };
    if (!responseData.success) {
      throw new Error(responseData.error || responseData.message || 'An unknown error occurred during deletion.');
    } 
    
    // 4. On successful deletion, update the local cache and notify subscribers,
    // just like the original function did. This ensures the UI updates instantly.
    console.log(`[VideoLibrary] Successfully triggered deletion for video ${videoId}.`);
    this.cachedVideos = this.cachedVideos.filter(v => v.id !== videoId);
    this.notifySubscribers();

  } catch (error) {
    console.error(`[VideoLibrary] Error deleting video:`, error);
    // Re-throw the error so the calling component can display a notification.
    throw error;
  }
}

  /**
   * Download a video
   */
  public async downloadVideo(videoUrl: string, filename: string): Promise<void> {
    try {
      const response = await fetch(videoUrl);
      
      if (!response.ok) {
        throw new Error(`Failed to download video: ${response.statusText}`);
      }
      
      const blob = await response.blob();
      const url = URL.createObjectURL(blob);
      
      const link = document.createElement('a');
      link.href = url;
      link.download = filename;
      document.body.appendChild(link);
      link.click();
      document.body.removeChild(link);
      
      // Clean up
      setTimeout(() => URL.revokeObjectURL(url), 1000);
      
    } catch (error) {
      console.error('[VideoLibrary] Error downloading video:', error);
      throw error;
    }
  }

  /**
   * Start monitoring processing videos
   */
  private startMonitoringProcessingVideos(userId: string): void {
    const processingVideos = this.cachedVideos.filter(video => 
      ['pending', 'processing'].includes(video.status)
    );
    
    console.log(`[VideoLibrary] Starting monitoring for ${processingVideos.length} processing videos`);
    
    for (const video of processingVideos) {
      videoProcessingService.startProcessing(video.video_id, video.id, userId);
    }
  }

  /**
   * Force check the status of a video
   */
  public async forceCheckStatus(videoId: string): Promise<void> {
    try {
      await videoProcessingService.forceCheckStatus(videoId);
    } catch (error) {
      console.error('[VideoLibrary] Force check failed:', error);
      throw error;
    }
  }

  /**
   * Subscribe to video updates
   */
  public subscribe(id: string, callback: (videos: VideoRecord[]) => void): () => void {
    this.subscribers.set(id, callback);
    
    // Immediately notify with current data
    callback(this.cachedVideos);
    
    // Return unsubscribe function
    return () => {
      this.subscribers.delete(id);
    };
  }

  /**
   * Notify all subscribers of updates
   */
  private notifySubscribers(): void {
    for (const callback of this.subscribers.values()) {
      callback(this.cachedVideos);
    }
  }

  /**
   * Clean up resources
   */
  public cleanup(): void {
    if (this.realtimeSubscription) {
      supabase.removeChannel(this.realtimeSubscription);
      this.realtimeSubscription = null;
    }
    
    this.subscribers.clear();
    this.cachedVideos = [];
  }
}

export const videoLibraryService = VideoLibraryService.getInstance();<|MERGE_RESOLUTION|>--- conflicted
+++ resolved
@@ -235,7 +235,7 @@
   /**
    * Delete a video
    */
-<<<<<<< HEAD
+
   public async deleteVideo(videoId: string): Promise<void> {
     try {
       // Get the video first to check if it has a storage path
@@ -259,16 +259,6 @@
           console.warn('[VideoLibrary] Failed to delete from storage:', storageError);
           // Continue with database deletion even if storage deletion fails
         }
-=======
- public async deleteVideo(videoId: string): Promise<void> {
-  try {
-    // 1. Invoke the 'delete-video-and-data' Edge Function.
-    // We pass the video's database ID in the body, as expected by the function.
-    const { data: functionResponse, error: functionError } = await supabase.functions.invoke(
-      'delete-video-and-data',
-      {
-        body: { video_db_id: videoId },
->>>>>>> 4e6d2033
       }
     );
 
